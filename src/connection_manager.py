import logging
from typing import Any, List, Optional, Type, Dict
from src.connections.base_connection import BaseConnection
from src.connections.anthropic_connection import AnthropicConnection
from src.connections.eternalai_connection import EternalAIConnection
from src.connections.goat_connection import GoatConnection
from src.connections.openai_connection import OpenAIConnection
from src.connections.twitter_connection import TwitterConnection
from src.connections.farcaster_connection import FarcasterConnection
from src.connections.ollama_connection import OllamaConnection
from src.connections.echochambers_connection import EchochambersConnection
from src.connections.solana_connection import SolanaConnection
from src.connections.hyperbolic_connection import HyperbolicConnection
from src.connections.galadriel_connection import GaladrielConnection
from src.connections.discord_connection import DiscordConnection
from src.connections.allora_connection import AlloraConnection
<<<<<<< HEAD
from src.connections.xai_connection import XAIConnection
=======
from src.connections.ethereum_connection import EthereumConnection
>>>>>>> fa4a4ef0

logger = logging.getLogger("connection_manager")


class ConnectionManager:
    def __init__(self, agent_config):
        self.connections: Dict[str, BaseConnection] = {}
        for config in agent_config:
            self._register_connection(config)

    @staticmethod
    def _class_name_to_type(class_name: str) -> Type[BaseConnection]:
        if class_name == "twitter":
            return TwitterConnection
        elif class_name == "anthropic":
            return AnthropicConnection
        elif class_name == "openai":
            return OpenAIConnection
        elif class_name == "farcaster":
            return FarcasterConnection
        elif class_name == "eternalai":
            return EternalAIConnection
        elif class_name == "ollama":
            return OllamaConnection
        elif class_name == "echochambers":
            return EchochambersConnection
        elif class_name == "goat":
            return GoatConnection
        elif class_name == "solana":
            return SolanaConnection
        elif class_name == "hyperbolic":
            return HyperbolicConnection
        elif class_name == "galadriel":
            return GaladrielConnection
        elif class_name == "discord":
            return DiscordConnection
        elif class_name == "allora":
            return AlloraConnection
<<<<<<< HEAD
        elif class_name == "xai":
            return XAIConnection
=======
        elif class_name == "ethereum":
            return EthereumConnection
>>>>>>> fa4a4ef0
        return None

    def _register_connection(self, config_dic: Dict[str, Any]) -> None:
        """
        Create and register a new connection with configuration

        Args:
            name: Identifier for the connection
            connection_class: The connection class to instantiate
            config: Configuration dictionary for the connection
        """
        try:
            name = config_dic["name"]
            connection_class = self._class_name_to_type(name)
            connection = connection_class(config_dic)
            self.connections[name] = connection
        except Exception as e:
            logging.error(f"Failed to initialize connection {name}: {e}")

    def _check_connection(self, connection_string: str) -> bool:
        try:
            connection = self.connections[connection_string]
            return connection.is_configured(verbose=True)
        except KeyError:
            logging.error(
                "\nUnknown connection. Try 'list-connections' to see all supported connections."
            )
            return False
        except Exception as e:
            logging.error(f"\nAn error occurred: {e}")
            return False

    def configure_connection(self, connection_name: str) -> bool:
        """Configure a specific connection"""
        try:
            connection = self.connections[connection_name]
            success = connection.configure()

            if success:
                logging.info(
                    f"\n✅ SUCCESSFULLY CONFIGURED CONNECTION: {connection_name}"
                )
            else:
                logging.error(f"\n❌ ERROR CONFIGURING CONNECTION: {connection_name}")
            return success

        except KeyError:
            logging.error(
                "\nUnknown connection. Try 'list-connections' to see all supported connections."
            )
            return False
        except Exception as e:
            logging.error(f"\nAn error occurred: {e}")
            return False

    def list_connections(self) -> None:
        """List all available connections and their status"""
        logging.info("\nAVAILABLE CONNECTIONS:")
        for name, connection in self.connections.items():
            status = (
                "✅ Configured" if connection.is_configured() else "❌ Not Configured"
            )
            logging.info(f"- {name}: {status}")

    def list_actions(self, connection_name: str) -> None:
        """List all available actions for a specific connection"""
        try:
            connection = self.connections[connection_name]

            if connection.is_configured():
                logging.info(
                    f"\n✅ {connection_name} is configured. You can use any of its actions."
                )
            else:
                logging.info(
                    f"\n❌ {connection_name} is not configured. You must configure a connection to use its actions."
                )

            logging.info("\nAVAILABLE ACTIONS:")
            for action_name, action in connection.actions.items():
                logging.info(f"- {action_name}: {action.description}")
                logging.info("  Parameters:")
                for param in action.parameters:
                    req = "required" if param.required else "optional"
                    logging.info(f"    - {param.name} ({req}): {param.description}")

        except KeyError:
            logging.error(
                "\nUnknown connection. Try 'list-connections' to see all supported connections."
            )
        except Exception as e:
            logging.error(f"\nAn error occurred: {e}")

    def perform_action(
        self, connection_name: str, action_name: str, params: List[Any]
    ) -> Optional[Any]:
        """Perform an action on a specific connection with given parameters"""
        try:
            connection = self.connections[connection_name]

            if not connection.is_configured():
                logging.error(
                    f"\nError: Connection '{connection_name}' is not configured"
                )
                return None

            if action_name not in connection.actions:
                logging.error(
                    f"\nError: Unknown action '{action_name}' for connection '{connection_name}'"
                )
                return None

            action = connection.actions[action_name]

            # Convert list of params to kwargs dictionary, handling both required and optional params
            kwargs = {}
            param_index = 0

            # Add provided parameters up to the number provided
            for i, param in enumerate(action.parameters):
                if param_index < len(params):
                    kwargs[param.name] = params[param_index]
                    param_index += 1

            # Validate all required parameters are present
            missing_required = [
                param.name
                for param in action.parameters
                if param.required and param.name not in kwargs
            ]

            if missing_required:
                logging.error(
                    f"\nError: Missing required parameters: {', '.join(missing_required)}"
                )
                return None

            return connection.perform_action(action_name, kwargs)

        except Exception as e:
            logging.error(
                f"\nAn error occurred while trying action {action_name} for {connection_name} connection: {e}"
            )
            return None

    def get_model_providers(self) -> List[str]:
        """Get a list of all LLM provider connections"""
        return [
            name
            for name, conn in self.connections.items()
            if conn.is_configured() and getattr(conn, "is_llm_provider", lambda: False)
        ]<|MERGE_RESOLUTION|>--- conflicted
+++ resolved
@@ -14,11 +14,8 @@
 from src.connections.galadriel_connection import GaladrielConnection
 from src.connections.discord_connection import DiscordConnection
 from src.connections.allora_connection import AlloraConnection
-<<<<<<< HEAD
 from src.connections.xai_connection import XAIConnection
-=======
 from src.connections.ethereum_connection import EthereumConnection
->>>>>>> fa4a4ef0
 
 logger = logging.getLogger("connection_manager")
 
@@ -57,13 +54,10 @@
             return DiscordConnection
         elif class_name == "allora":
             return AlloraConnection
-<<<<<<< HEAD
         elif class_name == "xai":
             return XAIConnection
-=======
         elif class_name == "ethereum":
             return EthereumConnection
->>>>>>> fa4a4ef0
         return None
 
     def _register_connection(self, config_dic: Dict[str, Any]) -> None:
